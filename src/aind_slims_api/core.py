--- conflicted
+++ resolved
@@ -145,11 +145,8 @@
         resolved_kwargs = deepcopy(model._base_fetch_filters)
         for name, value in kwargs.items():
             resolved_kwargs[resolve_model_alias(model, name)] = value
-<<<<<<< HEAD
-
-=======
         logger.debug("Resolved kwargs: %s", resolved_kwargs)
->>>>>>> 294b700f
+
         if isinstance(sort, str):
             sort = [sort]
 
