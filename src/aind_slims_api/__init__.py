"""Init package"""

<<<<<<< HEAD
__version__ = "0.0.0"

from .configuration import AindSlimsApiSettings

config = AindSlimsApiSettings()

from .core import SlimsClient  # noqa
=======
__version__ = "0.0.2"

from aind_slims_api.configuration import AindSlimsApiSettings

config = AindSlimsApiSettings()

from aind_slims_api.core import SlimsClient  # noqa
>>>>>>> 655ab269
<|MERGE_RESOLUTION|>--- conflicted
+++ resolved
@@ -1,19 +1,9 @@
 """Init package"""
 
-<<<<<<< HEAD
-__version__ = "0.0.0"
-
-from .configuration import AindSlimsApiSettings
-
-config = AindSlimsApiSettings()
-
-from .core import SlimsClient  # noqa
-=======
 __version__ = "0.0.2"
 
 from aind_slims_api.configuration import AindSlimsApiSettings
 
 config = AindSlimsApiSettings()
 
-from aind_slims_api.core import SlimsClient  # noqa
->>>>>>> 655ab269
+from aind_slims_api.core import SlimsClient  # noqa